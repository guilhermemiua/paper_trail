defmodule PaperTrail do
  import Ecto.Changeset

  alias Ecto.Multi
  alias PaperTrail.Version
  alias PaperTrail.RepoClient

  defdelegate get_version(record), to: PaperTrail.VersionQueries
  defdelegate get_version(model_or_record, id_or_options), to: PaperTrail.VersionQueries
  defdelegate get_version(model, id, options), to: PaperTrail.VersionQueries
  defdelegate get_versions(record), to: PaperTrail.VersionQueries
  defdelegate get_versions(model_or_record, id_or_options), to: PaperTrail.VersionQueries
  defdelegate get_versions(model, id, options), to: PaperTrail.VersionQueries
  defdelegate get_current_model(version), to: PaperTrail.VersionQueries

  @doc """
  Inserts a record to the database with a related version insertion in one transaction
  """
  def insert(changeset, options \\ [origin: nil, meta: nil, originator: nil, prefix: nil]) do
    repo = RepoClient.repo()

    transaction_order =
      case RepoClient.strict_mode() do
        true ->
          Multi.new()
          |> Multi.run(:initial_version, fn %{} ->
            version_id = get_sequence_id("versions") + 1

            changeset_data =
<<<<<<< HEAD
              Map.get(changeset, :data, changeset)
              |> Map.merge(%{
                id: get_sequence_from_model(changeset) + 1,
                first_version_id: version_id,
                current_version_id: version_id
              })
=======
              case Map.get(changeset, :data) do
                nil ->
                  changeset
                  |> Map.merge(%{
                    id: get_sequence_from_model(changeset) + 1,
                    first_version_id: version_id,
                    current_version_id: version_id
                  })

                _ ->
                  changeset.data
                  |> Map.merge(%{
                    id: get_sequence_from_model(changeset) + 1,
                    first_version_id: version_id,
                    current_version_id: version_id
                  })
              end
>>>>>>> 794baceb

            initial_version = make_version_struct(%{event: "insert"}, changeset_data, options)
            repo.insert(initial_version)
          end)
          |> Multi.run(:model, fn %{initial_version: initial_version} ->
            updated_changeset =
              changeset
              |> change(%{
                first_version_id: initial_version.id,
                current_version_id: initial_version.id
              })

            repo.insert(updated_changeset)
          end)
          |> Multi.run(:version, fn %{initial_version: initial_version, model: model} ->
            target_version =
              make_version_struct(%{event: "insert"}, model, options) |> serialize()

            Version.changeset(initial_version, target_version) |> repo.update
          end)

        _ ->
          Multi.new()
          |> Multi.insert(:model, changeset)
          |> Multi.run(:version, fn %{model: model} ->
            version = make_version_struct(%{event: "insert"}, model, options)
            repo.insert(version)
          end)
      end

    transaction = repo.transaction(transaction_order)

    case RepoClient.strict_mode() do
      true ->
        case transaction do
          {:error, :model, changeset, %{}} ->
            filtered_changes =
              Map.drop(changeset.changes, [:current_version_id, :first_version_id])

            {:error, Map.merge(changeset, %{repo: repo, changes: filtered_changes})}

          {:ok, map} ->
            {:ok, Map.drop(map, [:initial_version])}
        end

      _ ->
        case transaction do
          {:error, :model, changeset, %{}} -> {:error, Map.merge(changeset, %{repo: repo})}
          _ -> transaction
        end
    end
  end

  @doc """
  Same as insert/2 but returns only the model struct or raises if the changeset is invalid.
  """
  def insert!(changeset, options \\ [origin: nil, meta: nil, originator: nil, prefix: nil]) do
    repo = RepoClient.repo()

    repo.transaction(fn ->
      case RepoClient.strict_mode() do
        true ->
          version_id = get_sequence_id("versions") + 1

          changeset_data =
<<<<<<< HEAD
            Map.get(changeset, :data, changeset)
            |> Map.merge(%{
              id: get_sequence_from_model(changeset) + 1,
              first_version_id: version_id,
              current_version_id: version_id
            })
=======
            case Map.get(changeset, :data) do
              nil ->
                changeset
                |> Map.merge(%{
                  id: get_sequence_from_model(changeset) + 1,
                  first_version_id: version_id,
                  current_version_id: version_id
                })

              _ ->
                changeset.data
                |> Map.merge(%{
                  id: get_sequence_from_model(changeset) + 1,
                  first_version_id: version_id,
                  current_version_id: version_id
                })
            end
>>>>>>> 794baceb

          initial_version =
            make_version_struct(%{event: "insert"}, changeset_data, options)
            |> repo.insert!

          updated_changeset =
            changeset
            |> change(%{
              first_version_id: initial_version.id,
              current_version_id: initial_version.id
            })

          model = repo.insert!(updated_changeset)
          target_version = make_version_struct(%{event: "insert"}, model, options) |> serialize()
          Version.changeset(initial_version, target_version) |> repo.update!
          model

        _ ->
          model = repo.insert!(changeset)
          make_version_struct(%{event: "insert"}, model, options) |> repo.insert!
          model
      end
    end)
    |> elem(1)
  end

  @doc """
  Updates a record from the database with a related version insertion in one transaction
  """
  def update(changeset, options \\ [origin: nil, meta: nil, originator: nil, prefix: nil]) do
    repo = PaperTrail.RepoClient.repo()
    client = PaperTrail.RepoClient

    transaction_order =
      case client.strict_mode() do
        true ->
          Multi.new()
          |> Multi.run(:initial_version, fn %{} ->
            version_data =
              changeset.data
              |> Map.merge(%{
                current_version_id: get_sequence_id("versions")
              })

            target_changeset = changeset |> Map.merge(%{data: version_data})
            target_version = make_version_struct(%{event: "update"}, target_changeset, options)
            repo.insert(target_version)
          end)
          |> Multi.run(:model, fn %{initial_version: initial_version} ->
            updated_changeset = changeset |> change(%{current_version_id: initial_version.id})
            repo.update(updated_changeset)
          end)
          |> Multi.run(:version, fn %{initial_version: initial_version} ->
            new_item_changes =
              initial_version.item_changes
              |> Map.merge(%{
                current_version_id: initial_version.id
              })

            initial_version |> change(%{item_changes: new_item_changes}) |> repo.update
          end)

        _ ->
          Multi.new()
          |> Multi.update(:model, changeset)
          |> Multi.run(:version, fn %{model: _model} ->
            version = make_version_struct(%{event: "update"}, changeset, options)
            repo.insert(version)
          end)
      end

    transaction = repo.transaction(transaction_order)

    case client.strict_mode() do
      true ->
        case transaction do
          {:error, :model, changeset, %{}} ->
            filtered_changes = Map.drop(changeset.changes, [:current_version_id])
            {:error, Map.merge(changeset, %{repo: repo, changes: filtered_changes})}

          {:ok, map} ->
            {:ok, Map.delete(map, :initial_version)}
        end

      _ ->
        case transaction do
          {:error, :model, changeset, %{}} -> {:error, Map.merge(changeset, %{repo: repo})}
          _ -> transaction
        end
    end
  end

  @doc """
  Same as update/2 but returns only the model struct or raises if the changeset is invalid.
  """
  def update!(changeset, options \\ [origin: nil, meta: nil, originator: nil, prefix: nil]) do
    repo = PaperTrail.RepoClient.repo()
    client = PaperTrail.RepoClient

    repo.transaction(fn ->
      case client.strict_mode() do
        true ->
          version_data =
            changeset.data
            |> Map.merge(%{
              current_version_id: get_sequence_id("versions")
            })

          target_changeset = changeset |> Map.merge(%{data: version_data})
          target_version = make_version_struct(%{event: "update"}, target_changeset, options)
          initial_version = repo.insert!(target_version)
          updated_changeset = changeset |> change(%{current_version_id: initial_version.id})
          model = repo.update!(updated_changeset)

          new_item_changes =
            initial_version.item_changes
            |> Map.merge(%{
              current_version_id: initial_version.id
            })

          initial_version |> change(%{item_changes: new_item_changes}) |> repo.update!
          model

        _ ->
          model = repo.update!(changeset)
          version_struct = make_version_struct(%{event: "update"}, changeset, options)
          repo.insert!(version_struct)
          model
      end
    end)
    |> elem(1)
  end

  @doc """
  Deletes a record from the database with a related version insertion in one transaction
  """
  def delete(struct, options \\ [origin: nil, meta: nil, originator: nil, prefix: nil]) do
    repo = PaperTrail.RepoClient.repo()

    transaction =
      Multi.new()
      |> Multi.delete(:model, struct, options)
      |> Multi.run(:version, fn %{} ->
        version = make_version_struct(%{event: "delete"}, struct, options)
        repo.insert(version, options)
      end)
      |> repo.transaction(options)

    case transaction do
      {:error, :model, changeset, %{}} -> {:error, Map.merge(changeset, %{repo: repo})}
      _ -> transaction
    end
  end

  @doc """
  Same as delete/2 but returns only the model struct or raises if the changeset is invalid.
  """
  def delete!(struct, options \\ [origin: nil, meta: nil, originator: nil, prefix: nil]) do
    repo = PaperTrail.RepoClient.repo()

    repo.transaction(fn ->
      model = repo.delete!(struct, options)
      version_struct = make_version_struct(%{event: "delete"}, struct, options)
      repo.insert!(version_struct, options)
      model
    end)
    |> elem(1)
  end

  defp make_version_struct(%{event: "insert"}, model, options) do
    originator = PaperTrail.RepoClient.originator()
    originator_ref = options[originator[:name]] || options[:originator]

    %Version{
      event: "insert",
      item_type: model.__struct__ |> Module.split() |> List.last(),
<<<<<<< HEAD
      item_id: model.id,
=======
      item_id: get_model_id(model),
>>>>>>> 794baceb
      item_changes: serialize(model),
      originator_id:
        case originator_ref do
          nil -> nil
          _ -> originator_ref |> Map.get(:id)
        end,
      origin: options[:origin],
      meta: options[:meta]
    }
    |> add_prefix(options[:prefix])
  end

  defp make_version_struct(%{event: "update"}, changeset, options) do
    originator = PaperTrail.RepoClient.originator()
    originator_ref = options[originator[:name]] || options[:originator]

    %Version{
      event: "update",
      item_type: changeset.data.__struct__ |> Module.split() |> List.last(),
<<<<<<< HEAD
      item_id: changeset.data.id,
=======
      item_id: get_model_id(changeset.data),
>>>>>>> 794baceb
      item_changes: changeset.changes,
      originator_id:
        case originator_ref do
          nil -> nil
          _ -> originator_ref |> Map.get(:id)
        end,
      origin: options[:origin],
      meta: options[:meta]
    }
    |> add_prefix(options[:prefix])
  end

  defp make_version_struct(%{event: "delete"}, model, options) do
    originator = PaperTrail.RepoClient.originator()
    originator_ref = options[originator[:name]] || options[:originator]

    %Version{
      event: "delete",
      item_type: model.__struct__ |> Module.split() |> List.last(),
<<<<<<< HEAD
      item_id: model.id,
=======
      item_id: get_model_id(model),
>>>>>>> 794baceb
      item_changes: serialize(model),
      originator_id:
        case originator_ref do
          nil -> nil
          _ -> originator_ref |> Map.get(:id)
        end,
      origin: options[:origin],
      meta: options[:meta]
    }
    |> add_prefix(options[:prefix])
  end

  defp get_sequence_from_model(changeset) do
    table_name =
      case Map.get(changeset, :data) do
        nil -> changeset.__struct__.__schema__(:source)
        _ -> changeset.data.__struct__.__schema__(:source)
      end

    get_sequence_id(table_name)
  end

  defp get_sequence_id(table_name) do
    Ecto.Adapters.SQL.query!(RepoClient.repo(), "select last_value FROM #{table_name}_id_seq").rows
    |> List.first()
    |> List.first()
  end

  defp serialize(model) do
    relationships = model.__struct__.__schema__(:associations)
    Map.drop(model, [:__struct__, :__meta__] ++ relationships)
  end

  defp add_prefix(changeset, nil), do: changeset
  defp add_prefix(changeset, prefix), do: Ecto.put_meta(changeset, prefix: prefix)

  def get_model_id(model) do
    Map.get(model, List.first(model.__struct__.__schema__(:primary_key)))
  end
end<|MERGE_RESOLUTION|>--- conflicted
+++ resolved
@@ -27,33 +27,12 @@
             version_id = get_sequence_id("versions") + 1
 
             changeset_data =
-<<<<<<< HEAD
               Map.get(changeset, :data, changeset)
               |> Map.merge(%{
                 id: get_sequence_from_model(changeset) + 1,
                 first_version_id: version_id,
                 current_version_id: version_id
               })
-=======
-              case Map.get(changeset, :data) do
-                nil ->
-                  changeset
-                  |> Map.merge(%{
-                    id: get_sequence_from_model(changeset) + 1,
-                    first_version_id: version_id,
-                    current_version_id: version_id
-                  })
-
-                _ ->
-                  changeset.data
-                  |> Map.merge(%{
-                    id: get_sequence_from_model(changeset) + 1,
-                    first_version_id: version_id,
-                    current_version_id: version_id
-                  })
-              end
->>>>>>> 794baceb
-
             initial_version = make_version_struct(%{event: "insert"}, changeset_data, options)
             repo.insert(initial_version)
           end)
@@ -118,32 +97,12 @@
           version_id = get_sequence_id("versions") + 1
 
           changeset_data =
-<<<<<<< HEAD
             Map.get(changeset, :data, changeset)
             |> Map.merge(%{
               id: get_sequence_from_model(changeset) + 1,
               first_version_id: version_id,
               current_version_id: version_id
             })
-=======
-            case Map.get(changeset, :data) do
-              nil ->
-                changeset
-                |> Map.merge(%{
-                  id: get_sequence_from_model(changeset) + 1,
-                  first_version_id: version_id,
-                  current_version_id: version_id
-                })
-
-              _ ->
-                changeset.data
-                |> Map.merge(%{
-                  id: get_sequence_from_model(changeset) + 1,
-                  first_version_id: version_id,
-                  current_version_id: version_id
-                })
-            end
->>>>>>> 794baceb
 
           initial_version =
             make_version_struct(%{event: "insert"}, changeset_data, options)
@@ -320,11 +279,7 @@
     %Version{
       event: "insert",
       item_type: model.__struct__ |> Module.split() |> List.last(),
-<<<<<<< HEAD
-      item_id: model.id,
-=======
       item_id: get_model_id(model),
->>>>>>> 794baceb
       item_changes: serialize(model),
       originator_id:
         case originator_ref do
@@ -344,11 +299,7 @@
     %Version{
       event: "update",
       item_type: changeset.data.__struct__ |> Module.split() |> List.last(),
-<<<<<<< HEAD
-      item_id: changeset.data.id,
-=======
       item_id: get_model_id(changeset.data),
->>>>>>> 794baceb
       item_changes: changeset.changes,
       originator_id:
         case originator_ref do
@@ -368,11 +319,7 @@
     %Version{
       event: "delete",
       item_type: model.__struct__ |> Module.split() |> List.last(),
-<<<<<<< HEAD
-      item_id: model.id,
-=======
       item_id: get_model_id(model),
->>>>>>> 794baceb
       item_changes: serialize(model),
       originator_id:
         case originator_ref do
